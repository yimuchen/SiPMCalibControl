--- conflicted
+++ resolved
@@ -204,11 +204,7 @@
 
   if( attempt >= maxtry ){
     sprintf( msg,
-<<<<<<< HEAD
              "ACK string for command [%s] was not received after [%d] attempts! The message could be dropped or there is something wrong with the printer!",
-=======
-             "ACK string for command [%s] was not received after [%d] attempts!" "The message could be dropped or there is something wrong with" "the printer!",
->>>>>>> c8dee0b7
              pstring.c_str(),
              maxtry );
     throw std::runtime_error( msg );
@@ -584,13 +580,6 @@
   return x == y;
 }
 
-<<<<<<< HEAD
-/**
- * @brief Construct a new GCoder::GCoder object
- *
- * Do nothing here, initialization should be handled by the Init method.
- */
-=======
 
 /**
  * @brief Modifying the orignal target cooridnate to somewhere that can be
@@ -641,7 +630,6 @@
 }
 
 
->>>>>>> c8dee0b7
 GCoder::GCoder() :
   printer_IO( -1 ),
   opx       ( -1 ),
